# Copyright (c) Microsoft Corporation.
# Licensed under the MIT License.
import os
import tvm
from tvm import relay, ir
from ladder.graph import IRNode, OutputNode, Node, PlaceHolderNode
from ladder.te_utils import normalize_tensor_names
from ladder.engine import Engine, MultiProcTunner
from ..integration import add_source
import logging

logger = logging.getLogger(__name__)


def tune_node(ordered_nodes, names):
    nodes = []
    for node in ordered_nodes:
        if node.name in names:
            nodes.append(node)
    from ladder.arch import cuda

    tunner = MultiProcTunner(ordered_nodes, cuda(), device=0, topk=20)
    best = tunner.tune(nodes)
    return best


@ir.transform.module_pass(opt_level=0)
class WelderTunePass(relay.ExprMutator):
    def __init__(self, arch, topk=20, save_perf_log=None):
        super().__init__()
        self.arch = arch
        self.topk = topk
        # save_perf_log should be a directory
        self.save_perf_log_ = save_perf_log

    def set_debug_nodes(self, ordered_nodes, names):
        nodes = []
        for node in ordered_nodes:
            if node.name in names:
                nodes.append(node)
        return nodes

    def transform_module(self, mod, ctx):
        extractor = TileGraphExtractor(self.arch.target)
        extractor.visit(mod["main"])

        ordered_nodes = extractor.ordered_nodes
        node_map = extractor.node_map
        logger.debug(f"candidate nodes: {ordered_nodes}")
        """
            for debug purpose, we can set:
                ordered_nodes = self.set_debug_nodes(ordered_nodes, ['ladder_perfect_matmul_29', 'layout_transform_reshape_reshape_add_30'])
                print(tune_node(ordered_nodes, ['welder_matmul_39']))
                raise NotImplementedError()
        """
        # print(tune_node(ordered_nodes, ["multiply_reshape_add_multiply_17", "cast_multiply_18", "mean_sqrt_divide_19", "multiply_cast_multiply_20", "reshape_21", "nn_dense_cast_divide_erf_add_multiply_22", "multiply_cast_nn_dense_multiply_23", "nn_dense_24", "reshape_add_25"]))
        # raise NotImplementedError()
<<<<<<< HEAD
        # print(tune_node(ordered_nodes, ['ladder_quant_linear_cast_29']))
=======
        # print(tune_node(ordered_nodes, ['ladder_perfect_quant_linear_cast_3']))
>>>>>>> 468ad72a
        # raise NotImplementedError()

        tunner = MultiProcTunner(
            ordered_nodes, arch=self.arch, device="cuda:0", topk=self.topk
        )
        engine = Engine(tunner)
        """
        load or dump from cache
            tunner.load_cache("a.pkl")
            tunner.dump_cache("a.pkl")
        """
        fusion_groups = engine.run(ordered_nodes)
        if self.save_perf_log_:
            from ...engine import save_models, save_results, export_groups

            # save_perf_log_ is a directory name
            if not os.path.exists(self.save_perf_log_):
                os.makedirs(self.save_perf_log_)
            
            model_log_path = os.path.join(self.save_perf_log_, "model.json")
            save_models(ordered_nodes, model_log_path)
            # tuned.json path
            tuned_log_path = os.path.join(self.save_perf_log_, "tuned.json")
            save_results(fusion_groups, tuned_log_path)
            group_info_path = os.path.join(self.save_perf_log_, "group_info")
            export_groups(fusion_groups, group_info_path)

        # apply fusion groups
        tuple_index_redirect = {}
        name_map = {
            node.name: (node_map[node] if node in node_map else None)
            for node in ordered_nodes
        }
        for group in fusion_groups:
            if group.cpresult is None:
                continue
            args = []
            params = []
            function_body = []
            ret_type = []
            for idx, (node_name, input_idx) in enumerate(group.cpresult.input_desc):
                shape = name_map[node_name].args[input_idx].checked_type.shape
                dtype = name_map[node_name].args[input_idx].checked_type.dtype
                params.append(relay.Var(f"p{idx}", relay.TensorType(shape, dtype)))
                args.append(self.visit(name_map[node_name].args[input_idx]))
            for node_name, output_idx in group.cpresult.output_desc:
                type = name_map[node_name].checked_type
                if isinstance(type, relay.TensorType):
                    shape = type.shape
                    dtype = type.dtype
                elif isinstance(type, relay.TupleType):
                    shape = type.fields[output_idx].shape
                    dtype = type.fields[output_idx].dtype
                else:
                    assert 0
                function_body.append(relay.zeros(shape, dtype))
                ret_type.append(relay.TensorType(shape, dtype))
            if len(function_body) == 1:
                function_body = function_body[0]
                ret_type = ret_type[0]
            elif len(function_body) > 1:
                function_body = relay.Tuple(function_body)
                ret_type = relay.TupleType(ret_type)
            else:
                assert 0
            function = relay.Function(params, function_body, ret_type)
            is_reshape_only = all([node.get_tag("memcpy") for node in group.nodes])
            if is_reshape_only:
                function = function.with_attr({"relay.reshape_only": 1, "Primitive": 1})
                var = function
            else:
                global_symbol = "tvmgen_welder_" + str(
                    "_".join([node.name for node in group.nodes])
                )
                func = function.with_attr(
                    {
                        "Compiler": "welder",
                        "global_symbol": global_symbol,
                        "Primitive": 1,
                        "Inline": 1,
                    }
                )
                var = ir.GlobalVar(global_symbol)
                mod.update_func(var, func)
                add_source(global_symbol, group.cpresult.origin)
            call = relay.Call(var, args)

            if len(group.cpresult.output_desc) == 1:
                node_name, output_idx = group.cpresult.output_desc[0]
                assert output_idx == 0
                self.memo_map[name_map[node_name]] = call
            else:
                for i, (node_name, output_idx) in enumerate(group.cpresult.output_desc):
                    original_call = name_map[node_name]
                    if isinstance(original_call.op.body, relay.Tuple):
                        self.memo_map[original_call] = call
                        if original_call not in tuple_index_redirect:
                            tuple_index_redirect[original_call] = {}
                        tuple_index_redirect[original_call][output_idx] = i
                    else:
                        self.memo_map[original_call] = relay.TupleGetItem(call, i)
        mod.update_func(mod.get_global_var("main"), self.visit(mod["main"]))

        return mod


class TileGraphExtractor(relay.ExprVisitor):
    def __init__(self, target):
        super().__init__()
        self.target = target
        self.ordered_nodes = []
        self.node_map = {}

    class NameExtractor(relay.ExprVisitor):
        def __init__(self):
            super().__init__()
            self.op_names = []

        def visit_call(self, call):
            super().visit_call(call)
            name = call.op.name.replace(".", "_")
            self.op_names.append(name)

    def visit_call(self, call):
        node_inputs = [self.visit(arg) for arg in call.args]

        if isinstance(call.op, relay.Function):
            options = {}
            if call.op.attrs and "Composite" in call.op.attrs:
                args = None
                op_name = "Opaque" + "_" + str(len(self.ordered_nodes))
                options["skip"] = True
            else:
                out = tvm._ffi.get_global_func("relay.backend.LowerToTE")(call.op)
                args = list(out.inputs) + list(out.outputs)
                args = normalize_tensor_names(args)
                f = self.NameExtractor()
                f.visit(call.op)
                op_name = "_".join(f.op_names) + "_" + str(len(self.ordered_nodes))
            if call.op.attrs and "tensorCoreConfig" in call.op.attrs:
                options["tensorCoreConfig"] = [
                    int(x) for x in call.op.attrs["tensorCoreConfig"]
                ]
            if call.op.attrs and "ladder_config" in call.op.attrs:
                options["ladder_config"] = call.op.attrs["ladder_config"]
            if call.op.attrs and "ladder_compute_type" in call.op.attrs:
                options["ladder_compute_type"] = call.op.attrs["ladder_compute_type"]
            if call.op.attrs and "consistent_config" in call.op.attrs:
                options["consistent_config"] = call.op.attrs["consistent_config"]
            if call.op.attrs and "fast_decoding" in call.op.attrs:
                options["fast_decoding"] = call.op.attrs["fast_decoding"]
            node = IRNode(node_inputs, args, op_name)
            if (
                call.op.attrs
                and "relay.reshape_only" in call.op.attrs
                and call.op.attrs["relay.reshape_only"]
            ):
                options["memcpy"] = True
            for k, v in options.items():
                node.add_tag(k, v)
            self.ordered_nodes.append(node)
            self.node_map[node] = call
        elif isinstance(call.op, ir.expr.GlobalVar):
            args = call.checked_type
            op_name = "Opaque" + "_" + str(len(self.ordered_nodes))
            node = IRNode(node_inputs, args, op_name)
            node.add_tag("skip", True)
            self.ordered_nodes.append(node)
            self.node_map[node] = call
        else:
            raise NotImplementedError()
        return node

    def visit_function(self, fn):
        super().visit_function(fn)
        if isinstance(fn.body, relay.Tuple):
            body = fn.body
        elif isinstance(fn.body, relay.Call):
            body = [fn.body]
        else:
            raise NotImplementedError()
        for op in body:
            out = self.visit(op)
            if isinstance(out, Node):
                out = (out, 0)
            node = OutputNode(*out)
            self.ordered_nodes.append(node)

    def visit_tuple_getitem(self, t):
        return (self.visit(t.tuple_value), t.index)<|MERGE_RESOLUTION|>--- conflicted
+++ resolved
@@ -55,11 +55,7 @@
         """
         # print(tune_node(ordered_nodes, ["multiply_reshape_add_multiply_17", "cast_multiply_18", "mean_sqrt_divide_19", "multiply_cast_multiply_20", "reshape_21", "nn_dense_cast_divide_erf_add_multiply_22", "multiply_cast_nn_dense_multiply_23", "nn_dense_24", "reshape_add_25"]))
         # raise NotImplementedError()
-<<<<<<< HEAD
-        # print(tune_node(ordered_nodes, ['ladder_quant_linear_cast_29']))
-=======
         # print(tune_node(ordered_nodes, ['ladder_perfect_quant_linear_cast_3']))
->>>>>>> 468ad72a
         # raise NotImplementedError()
 
         tunner = MultiProcTunner(
