from typing import Dict, List
import traceback
from tvm import te

from ..config import Config, Stride
from ..te_utils import get_compute_ops, seperate_reduce_ops
from .te_elementwise import *
from .tir_elementwise import *
from .te_reduce import *
from .te_reduce_interthread import *
from .te_wmma import *
from .tir_mma import TIRCutlassMMAScheduler
from .tir_simt import *
from .tir_reduce_interthread import *
from .tir_ladder import TIRLadderMMAScheduler4D
from .tir_ladder_pad import TIRLadderMMAPadScheduler2D
import logging 

logger = logging.getLogger(__name__)

def schedule(args: List[te.Tensor], config: Config, shared_inputs: List[te.Tensor] = [],
        shared_inputs_strides: Dict[te.Tensor, Stride] = {}, shared_outputs = []):
    
    input_args, output_args = [], []
    for arg in args:
        if isinstance(arg.op, te.PlaceholderOp):
            input_args.append(arg)
        else:
            output_args.append(arg)
    
    ops = get_compute_ops(args)
    reduces_ops, _ = seperate_reduce_ops(ops)
    schedule_on_inner_stage = False
    for tensor in args:
        if isinstance(tensor.op, te.ComputeOp) and tensor.name not in config.schedule_stages:
            schedule_on_inner_stage = True

    if len(reduces_ops) == 0:
        assert(not schedule_on_inner_stage)
        template = TIRElementWiseScheduler if len(output_args) == 1 else TEElementWiseScheduler
    elif config.use_ladder:
        if not config.use_tc:
            template = TIRSIMTScheduler
        elif len(config.rstep) == 1:
            template = TIRLadderMMAPadScheduler2D
        elif len(config.rstep) == 2:
            template = TIRLadderMMAScheduler4D
        else:
            raise NotImplementedError("Schedule not implemented")
    elif config.use_tc and config.use_cutlass:
        template = TIRCutlassMMAScheduler
    elif config.use_tc and not config.use_cutlass:
        if schedule_on_inner_stage: raise NotImplementedError("Schedule not implemented")
        template = TEWarpMMAScheduler
    elif any([t > 1 for t in config.reduce_thread]):
        if schedule_on_inner_stage: raise NotImplementedError("Schedule not implemented")
        template = TIRReduceInterThreadScheduler
    else:
        template = TIRSIMTScheduler

    logger.debug(f"Using template: {template} config: {config}")

    def initialize_scheduler(template, args, config, shared_inputs, shared_outputs, shared_inputs_strides):
        scheduler = template(args, config)
        scheduler.shared_inputs = shared_inputs
        scheduler.shared_outputs = shared_outputs
        scheduler.shared_inputs_strides = {tensor: Stride() for tensor in shared_inputs}
        scheduler.shared_inputs_strides.update(shared_inputs_strides)
        scheduler.make_passes()
        scheduler.schedule()
        return scheduler

    if template == TIRElementWiseScheduler:
        try:
            scheduler = initialize_scheduler(template, args, config, shared_inputs, shared_outputs, shared_inputs_strides)
        except Exception as e:
            logger.debug(f"Tir template failed because {e}, fallback to te")
            template = TEElementWiseScheduler
            scheduler = initialize_scheduler(template, args, config, shared_inputs, shared_outputs, shared_inputs_strides)
<<<<<<< HEAD
    # elif template == TIRSIMTScheduler:
    #     try:
    #         scheduler = initialize_scheduler(template, args, config, shared_inputs, shared_outputs, shared_inputs_strides)
    #     except Exception as e:
    #         logger.debug(f"Tir template failed because {traceback.print_exc()}, fallback to te")
    #         if any([t > 1 for t in config.reduce_thread]) and not schedule_on_inner_stage:
    #             template = TEReduceInterThreadScheduler
    #             scheduler = initialize_scheduler(template, args, config, shared_inputs, shared_outputs, shared_inputs_strides)
    #         else:
    #             template = TEReduceScheduler
    #             scheduler = initialize_scheduler(template, args, config, shared_inputs, shared_outputs, shared_inputs_strides)    
=======
    elif template == TIRReduceInterThreadScheduler:
        try:
            scheduler = initialize_scheduler(template, args, config, shared_inputs, shared_outputs, shared_inputs_strides)
        except Exception as e:
            if any([t > 1 for t in config.reduce_thread]) and not schedule_on_inner_stage:
                logger.debug(f"Tir template failed because {e}, fallback to te")
                template = TEReduceInterThreadScheduler
                scheduler = initialize_scheduler(template, args, config, shared_inputs, shared_outputs, shared_inputs_strides)
>>>>>>> 7f417619
    else:
        scheduler = initialize_scheduler(template, args, config, shared_inputs, shared_outputs, shared_inputs_strides)

    

    return scheduler<|MERGE_RESOLUTION|>--- conflicted
+++ resolved
@@ -77,19 +77,9 @@
             logger.debug(f"Tir template failed because {e}, fallback to te")
             template = TEElementWiseScheduler
             scheduler = initialize_scheduler(template, args, config, shared_inputs, shared_outputs, shared_inputs_strides)
-<<<<<<< HEAD
-    # elif template == TIRSIMTScheduler:
-    #     try:
-    #         scheduler = initialize_scheduler(template, args, config, shared_inputs, shared_outputs, shared_inputs_strides)
-    #     except Exception as e:
-    #         logger.debug(f"Tir template failed because {traceback.print_exc()}, fallback to te")
-    #         if any([t > 1 for t in config.reduce_thread]) and not schedule_on_inner_stage:
-    #             template = TEReduceInterThreadScheduler
-    #             scheduler = initialize_scheduler(template, args, config, shared_inputs, shared_outputs, shared_inputs_strides)
-    #         else:
-    #             template = TEReduceScheduler
-    #             scheduler = initialize_scheduler(template, args, config, shared_inputs, shared_outputs, shared_inputs_strides)    
-=======
+        else:
+            template = TEReduceScheduler
+            scheduler = initialize_scheduler(template, args, config, shared_inputs, shared_outputs, shared_inputs_strides)   
     elif template == TIRReduceInterThreadScheduler:
         try:
             scheduler = initialize_scheduler(template, args, config, shared_inputs, shared_outputs, shared_inputs_strides)
@@ -98,7 +88,6 @@
                 logger.debug(f"Tir template failed because {e}, fallback to te")
                 template = TEReduceInterThreadScheduler
                 scheduler = initialize_scheduler(template, args, config, shared_inputs, shared_outputs, shared_inputs_strides)
->>>>>>> 7f417619
     else:
         scheduler = initialize_scheduler(template, args, config, shared_inputs, shared_outputs, shared_inputs_strides)
 
