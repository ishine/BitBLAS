--- conflicted
+++ resolved
@@ -148,11 +148,7 @@
         if "int" not in self.W_dtype or self.W_dtype == self.A_dtype:
             object.__setattr__(self, "fast_decoding", False)
         else:
-<<<<<<< HEAD
-            object.__setattr__(self, "fast_decoding", self.fast_decoding)
-=======
             object.__setattr__(self, "fast_decoding", True)
->>>>>>> b339c6b2
         if fast_decoding is not None:
             object.__setattr__(self, "fast_decoding", fast_decoding)
 
